use anyhow::{anyhow, Result};
use std::borrow::Cow;

pub use crate::preprocessor::Admonish;
use crate::{
    book_config::OnFailure,
    render::Admonition,
    resolve::AdmonitionMeta,
    types::{AdmonitionDefaults, CssId, Directive},
};

/// Given the content in the span of the code block, and the info string,
/// return `Some(Admonition)` if the code block is an admonition.
///
/// If there is an error parsing the admonition, either:
///
/// - Display a UI error message output in the book.
/// - If configured, break the build.
///
/// If the code block is not an admonition, return `None`.
pub(crate) fn parse_admonition<'a>(
    info_string: &'a str,
    admonition_defaults: &'a AdmonitionDefaults,
    content: &'a str,
    on_failure: OnFailure,
    indent: usize,
) -> Option<Result<Admonition<'a>>> {
    // We need to know fence details anyway for error messages
    let extracted = extract_admonish_body(content);

    let info = AdmonitionMeta::from_info_string(info_string, admonition_defaults)?;
    let info = match info {
        Ok(info) => info,
        Err(message) => {
            // Construct a fence capable of enclosing whatever we wrote for the
            // actual input block
            let fence = extracted.fence;
            let enclosing_fence: String = std::iter::repeat(fence.character)
                .take(fence.length + 1)
                .collect();
            return Some(match on_failure {
                OnFailure::Continue => {
                    log::warn!(
                        r#"Error processing admonition. To fail the build instead of continuing, set 'on_failure = "bail"'"#
                    );
                    Ok(Admonition {
                        directive: Directive::Bug,
                        title: "Error rendering admonishment".to_owned(),
<<<<<<< HEAD
                        css_id: None,
=======
                        css_id: CssId::Prefix("admonition-".to_owned()),
>>>>>>> 61d080c4
                        additional_classnames: Vec::new(),
                        collapsible: false,
                        content: Cow::Owned(format!(
                            r#"Failed with:

```log
{message}
```

Original markdown input:

{enclosing_fence}markdown
{content}
{enclosing_fence}
"#
                        )),
                        indent,
                    })
                }
                OnFailure::Bail => Err(anyhow!("Error processing admonition, bailing:\n{content}")),
            });
        }
    };

    Some(Ok(Admonition::new(
        info,
        extracted.body,
        // Note that this is a bit hacky - the fence information comes from the start
        // of the block, and includes the whole line.
        //
        // This is more likely to be what we want, as ending indentation is unrelated
        // according to the commonmark spec (ref https://spec.commonmark.org/0.12/#example-85)
        //
        // The main case we're worried about here is indenting enough to be inside list items,
        // and in this case the starting code fence must be indented enough to be considered
        // part of the list item.
        //
        // The hacky thing is that we're considering line indent in the document as a whole,
        // not relative to the context of some containing item. But I think that's what we
        // want for now, anyway.
        indent,
    )))
}

/// We can't trust the info string length to find the start of the body
/// it may change length if it contains HTML or character escapes.
///
/// So we scan for the first newline and use that.
/// If gods forbid it doesn't exist for some reason, just include the whole info string.
fn extract_admonish_body_start_index(content: &str) -> usize {
    let index = content
        .find('\n')
        // Start one character _after_ the newline
        .map(|index| index + 1);

    // If we can't get a valid index, include all content
    match index {
        // Couldn't find a newline
        None => 0,
        Some(index) => {
            // Index out of bound of content
            if index > (content.len() - 1) {
                0
            } else {
                index
            }
        }
    }
}

fn extract_admonish_body_end_index(content: &str) -> (usize, Fence) {
    let fence_character = content.chars().next_back().unwrap_or('`');
    let number_fence_characters = content
        .chars()
        .rev()
        .position(|c| c != fence_character)
        .unwrap_or_default();
    let fence = Fence::new(fence_character, number_fence_characters);

    let index = content.len() - fence.length;
    (index, fence)
}

#[derive(Debug, PartialEq)]
struct Fence {
    character: char,
    length: usize,
}

impl Fence {
    fn new(character: char, length: usize) -> Self {
        Self { character, length }
    }
}

#[derive(Debug, PartialEq)]
struct Extracted<'a> {
    body: &'a str,
    fence: Fence,
}

/// Given the whole text content of the code fence, extract the body.
///
/// This really feels like we should get the markdown parser to do it for us,
/// but it's not really clear a good way of doing that.
///
/// ref: https://spec.commonmark.org/0.30/#fenced-code-blocks
fn extract_admonish_body(content: &str) -> Extracted<'_> {
    let start_index = extract_admonish_body_start_index(content);
    let (end_index, fence) = extract_admonish_body_end_index(content);

    let admonish_content = &content[start_index..end_index];
    // The newline after a code block is technically optional, so we have to
    // trim it off dynamically.
    let body = admonish_content.trim_end();
    Extracted { body, fence }
}

#[cfg(test)]
mod test {
    use super::*;
    use pretty_assertions::assert_eq;

    #[test]
    fn test_extract_start() {
        for (text, expected) in [
            ("```sane example\ncontent```", 16),
            ("~~~~~\nlonger fence", 6),
            // empty
            ("```\n```", 4),
            // bounds check, should not index outside of content
            ("```\n", 0),
        ] {
            let actual = extract_admonish_body_start_index(text);
            assert_eq!(actual, expected);
        }
    }

    #[test]
    fn test_extract_end() {
        for (text, expected) in [
            ("\n```", (1, Fence::new('`', 3))),
            // different lengths
            ("\n``````", (1, Fence::new('`', 6))),
            ("\n~~~~", (1, Fence::new('~', 4))),
            // whitespace before fence end
            ("\n   ```", (4, Fence::new('`', 3))),
            ("content\n```", (8, Fence::new('`', 3))),
        ] {
            let actual = extract_admonish_body_end_index(text);
            assert_eq!(actual, expected);
        }
    }

    #[test]
    fn test_extract() {
        fn content_fence(body: &'static str, character: char, length: usize) -> Extracted<'static> {
            Extracted {
                body,
                fence: Fence::new(character, length),
            }
        }
        for (text, expected) in [
            // empty
            ("```\n```", content_fence("", '`', 3)),
            // standard
            (
                "```admonish\ncontent\n```",
                content_fence("content", '`', 3),
            ),
            // whitespace
            (
                "```admonish  \n  content  \n  ```",
                content_fence("  content", '`', 3),
            ),
            // longer
            (
                "``````admonish\ncontent\n``````",
                content_fence("content", '`', 6),
            ),
            // unequal
            (
                "~~~admonish\ncontent\n~~~~~",
                // longer (end) fence returned
                content_fence("content", '~', 5),
            ),
        ] {
            let actual = extract_admonish_body(text);
            assert_eq!(actual, expected);
        }
    }
}<|MERGE_RESOLUTION|>--- conflicted
+++ resolved
@@ -46,11 +46,7 @@
                     Ok(Admonition {
                         directive: Directive::Bug,
                         title: "Error rendering admonishment".to_owned(),
-<<<<<<< HEAD
-                        css_id: None,
-=======
                         css_id: CssId::Prefix("admonition-".to_owned()),
->>>>>>> 61d080c4
                         additional_classnames: Vec::new(),
                         collapsible: false,
                         content: Cow::Owned(format!(
