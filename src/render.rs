--- conflicted
+++ resolved
@@ -5,11 +5,7 @@
 pub use crate::preprocessor::Admonish;
 use crate::{
     resolve::AdmonitionMeta,
-<<<<<<< HEAD
-    types::{CssIdType, Directive},
-=======
     types::{CssId, Directive},
->>>>>>> 61d080c4
 };
 
 impl Directive {
@@ -36,11 +32,7 @@
     pub(crate) directive: Directive,
     pub(crate) title: String,
     pub(crate) content: Cow<'a, str>,
-<<<<<<< HEAD
-    pub(crate) css_id: Option<CssIdType>,
-=======
     pub(crate) css_id: CssId,
->>>>>>> 61d080c4
     pub(crate) additional_classnames: Vec<String>,
     pub(crate) collapsible: bool,
     pub(crate) indent: usize,
@@ -67,19 +59,9 @@
     }
 
     pub(crate) fn html(&self, id_counter: &mut HashMap<String, usize>) -> String {
-<<<<<<< HEAD
-        let css_id_type = self
-            .css_id
-            .clone()
-            .unwrap_or_else(|| CssIdType::Prefix(ANCHOR_DEFAULT_ID_PREFIX.to_owned()));
-        let anchor_id = match css_id_type {
-            CssIdType::Verbatim(id) => id,
-            CssIdType::Prefix(prefix) => {
-=======
         let anchor_id = match &self.css_id {
             CssId::Verbatim(id) => Cow::Borrowed(id),
             CssId::Prefix(prefix) => {
->>>>>>> 61d080c4
                 let id = unique_id_from_content(
                     if !self.title.is_empty() {
                         &self.title
@@ -89,11 +71,7 @@
                     id_counter,
                 );
 
-<<<<<<< HEAD
-                prefix + &id
-=======
                 Cow::Owned(format!("{}{}", prefix, id))
->>>>>>> 61d080c4
             }
         };
 
@@ -153,8 +131,4 @@
     }
 }
 
-<<<<<<< HEAD
-const ANCHOR_DEFAULT_ID_PREFIX: &str = "admonition-";
-=======
->>>>>>> 61d080c4
 const ANCHOR_ID_DEFAULT: &str = "default";