# Reference

<!-- toc -->

## `book.toml` configuration

See below for all configuration options available to add in `book.toml`.

The options should all be nested under `preprocessor.admonish`; for example:

```toml
[preprocessor.admonish]
on_failure = "bail"

[preprocessor.admonish.default]
collapsible = true

[preprocessor.admonish.renderer.test]
render_mode = "strip"
```

### `on_failure`

Optional. Default value: `continue`.

The action to take when an invalid `admonish` block is encountered:

- `continue` (default): Continue processing future blocks, do not fail the build. If rendering to HTML, an error message will be displayed in the book output.
- `bail`: Abort the build.

### `default`

Optional.

Default values to use, when not provided in an `admonish` block explicitly.

Subfields:

- `default.title` (optional): Title to use for blocks. Defaults to the directive used in titlecase.
- `default.collapsible` (optional, default: `false`): Make blocks collapsible by default when set to `true`.
<<<<<<< HEAD
- `default.css-id-prefix` (optional, default: `"admonition-"`): The default css id prefix to add to the id of all blocks. Ignored on blocks with an `id` field.
=======
- `default.css_id_prefix` (optional, default: `"admonition-"`): The default css id prefix to add to the id of all blocks. Ignored on blocks with an `id` field.
>>>>>>> 61d080c4

### `renderer`

````admonish tip
It is recommended that you set:

```toml
[preprocessor.admonish.renderer.test]
render_mode = "strip"
```

This allows `mdbook test` to find and test rust examples within `admonish` blocks.

This will be the default behaviour in the next `mdbook-admonish` major version.
````

Optional.

Additional settings to apply, depending on the renderer that is running.

The most common renderers used are:

- `html`: Used by `mdbook build` to build the final book output.
- `test`: Used by `mdbook test` to find and run doctests.

Subfields:

- `renderer.<renderer_name>.render_mode` (optional): The action `mdbook-admonish` should take when running with this renderer.
  - Valid values:
    - `html`: Convert `admonish` blocks into HTML output.
    - `preserve`: Do nothing. Leave the book untouched.
    - `strip`: Strip `admonish`-specific syntax, leaving the inner content untouched.
  - Default values:
    - For the `html` renderer, the default value is `html`.
    - For all other renderers, the default value is `preserve`.

### `command`

Required.

Used by `mdbook` to know how to call the `mdbook-admonish` plugin.

Running this command with the `--version` flag from your shell should work, for the plugin to function.

### `assets_version`

Optional.

This is automatically updated by `mdbook-admonish install` and should not be edited.

## Directives

All supported directives are listed below.

`note`

```admonish note
Rust is a multi-paradigm, general-purpose programming language designed for performance and safety, especially safe concurrency.
```

`abstract`, `summary`, `tldr`

```admonish abstract
Rust is a multi-paradigm, general-purpose programming language designed for performance and safety, especially safe concurrency.
```

`info`, `todo`

```admonish info
Rust is a multi-paradigm, general-purpose programming language designed for performance and safety, especially safe concurrency.
```

`tip`, `hint`, `important`

```admonish tip
Rust is a multi-paradigm, general-purpose programming language designed for performance and safety, especially safe concurrency.
```

`success`, `check`, `done`

```admonish success
Rust is a multi-paradigm, general-purpose programming language designed for performance and safety, especially safe concurrency.
```

`question`, `help`, `faq`

```admonish question
Rust is a multi-paradigm, general-purpose programming language designed for performance and safety, especially safe concurrency.
```

`warning`, `caution`, `attention`

```admonish warning
Rust is a multi-paradigm, general-purpose programming language designed for performance and safety, especially safe concurrency.
```

`failure`, `fail`, `missing`

```admonish failure
Rust is a multi-paradigm, general-purpose programming language designed for performance and safety, especially safe concurrency.
```

`danger`, `error`

```admonish danger
Rust is a multi-paradigm, general-purpose programming language designed for performance and safety, especially safe concurrency.
```

`bug`

```admonish bug
Rust is a multi-paradigm, general-purpose programming language designed for performance and safety, especially safe concurrency.
```

`example`

```admonish example
Rust is a multi-paradigm, general-purpose programming language designed for performance and safety, especially safe concurrency.
```

`quote`, `cite`

```admonish quote
Rust is a multi-paradigm, general-purpose programming language designed for performance and safety, especially safe concurrency.
```<|MERGE_RESOLUTION|>--- conflicted
+++ resolved
@@ -38,11 +38,7 @@
 
 - `default.title` (optional): Title to use for blocks. Defaults to the directive used in titlecase.
 - `default.collapsible` (optional, default: `false`): Make blocks collapsible by default when set to `true`.
-<<<<<<< HEAD
-- `default.css-id-prefix` (optional, default: `"admonition-"`): The default css id prefix to add to the id of all blocks. Ignored on blocks with an `id` field.
-=======
 - `default.css_id_prefix` (optional, default: `"admonition-"`): The default css id prefix to add to the id of all blocks. Ignored on blocks with an `id` field.
->>>>>>> 61d080c4
 
 ### `renderer`
 
